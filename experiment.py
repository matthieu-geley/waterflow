<<<<<<< HEAD
#!/usr/bin/env python3
"""
Script d'expérimentation MLflow pour le projet Drink Safe
Projet Waterflow - Prédiction de Qualité d'Eau

Ce script implémente toutes les étapes d'utilisation de MLflow :
1. Configuration du serveur de tracking
2. Création/récupération d'expériences
3. Logging des paramètres et métriques
4. Entraînement de modèles multiples
5. Comparaison des performances
6. Enregistrement dans le Model Registry
7. Transition des modèles vers la production

Utilisation:
    # 1. Démarrer le serveur MLflow
    mlflow server --host 127.0.0.1 --port 5000
    
    # 2. Exécuter les expériences
    python experiment.py

Auteur: Équipe Drink Safe
"""

import os
import sys
import json
import time
import logging
import warnings
from datetime import datetime
from typing import Dict, Any, Tuple, Optional

import numpy as np
import pandas as pd
import joblib

# MLflow imports
import mlflow
import mlflow.sklearn
import mlflow.xgboost
from mlflow.tracking import MlflowClient

# Machine Learning imports
from sklearn.ensemble import RandomForestClassifier
from sklearn.neural_network import MLPClassifier
from sklearn.model_selection import GridSearchCV
from sklearn.metrics import (
    accuracy_score, precision_score, recall_score, f1_score,
    confusion_matrix, classification_report, roc_auc_score
)

# Suppression des warnings pour un output plus propre
warnings.filterwarnings('ignore')

# Configuration du logging
logging.basicConfig(level=logging.INFO, format='%(asctime)s - %(levelname)s - %(message)s')
logger = logging.getLogger(__name__)

class DrinkSafeMLflowExperiment:
    """
    Classe principale pour gérer les expériences MLflow du projet Drink Safe
    
    Cette classe encapsule toute la logique d'expérimentation MLflow :
    - Configuration et connexion au serveur
    - Gestion des expériences
    - Entraînement et évaluation des modèles
    - Logging des artefacts et métriques
    - Gestion du Model Registry
    """
    
    def __init__(self, 
                 tracking_uri: str = "http://127.0.0.1:5000",
                 experiment_name: str = "experiment_water_quality"):
        """
        Initialise l'expérimentateur MLflow
        
        Args:
            tracking_uri (str): URI du serveur MLflow
            experiment_name (str): Nom de l'expérience MLflow
        """
        self.tracking_uri = tracking_uri
        self.experiment_name = experiment_name
        self.client = None
        self.experiment_id = None
        self.models_results = {}
        
        # Données d'entraînement (chargées depuis le preprocessing)
        self.X_train = None
        self.X_val = None
        self.y_train = None
        self.y_val = None
        self.scaler = None
        self.feature_names = None
        
        # Configuration initiale
        self._setup_mlflow()
        self._load_preprocessed_data()
    
    def _setup_mlflow(self) -> None:
        """
        Configure la connexion MLflow et initialise l'expérience
        
        Étapes:
        1. Configuration de l'URI de tracking
        2. Test de connexion au serveur
        3. Création/récupération de l'expérience
        4. Initialisation du client MLflow
        """
        logger.info("Configuration de MLflow...")
        
        try:
            # Configuration de l'URI de tracking
            mlflow.set_tracking_uri(self.tracking_uri)
            logger.info(f"URI de tracking configuré : {self.tracking_uri}")
            
            # Test de connexion
            experiments = mlflow.search_experiments()
            logger.info(f"Connexion réussie - {len(experiments)} expériences trouvées")
            
            # Initialisation du client
            self.client = MlflowClient(tracking_uri=self.tracking_uri)
            
            # Configuration de l'expérience
            self._setup_experiment()
            
        except Exception as e:
            logger.error(f"Erreur de configuration MLflow : {e}")
            logger.error("Vérifiez que le serveur MLflow est démarré :")
            logger.error("   mlflow server --host 127.0.0.1 --port 5000")
            raise
    
    def _setup_experiment(self) -> None:
        """
        Configure l'expérience MLflow
        
        Crée l'expérience si elle n'existe pas, sinon la récupère
        """
        try:
            # Tentative de récupération de l'expérience existante
            experiment = mlflow.get_experiment_by_name(self.experiment_name)
            
            if experiment is None:
                # Création d'une nouvelle expérience
                self.experiment_id = mlflow.create_experiment(
                    name=self.experiment_name,
                    tags={
                        "project": "drink_safe",
                        "version": "1.0",
                        "description": "Expérience de prédiction de qualité d'eau",
                        "created_by": "waterflow_team"
                    }
                )
                logger.info(f"🆕 Expérience créée : {self.experiment_name} (ID: {self.experiment_id})")
            else:
                self.experiment_id = experiment.experiment_id
                logger.info(f"Expérience récupérée : {self.experiment_name} (ID: {self.experiment_id})")
            
            # Activation de l'expérience
            mlflow.set_experiment(experiment_id=self.experiment_id)
            
        except Exception as e:
            logger.error(f"Erreur configuration expérience : {e}")
            raise
    
    def _load_preprocessed_data(self) -> None:
        """
        Charge les données prétraitées depuis le dossier data/
        
        Charge :
        - Ensembles d'entraînement et de validation
        - Scaler de normalisation
        - Métadonnées (noms des features, etc.)
        """
        logger.info("📂 Chargement des données prétraitées...")
        
        data_dir = "data"
        
        try:
            # Vérification de l'existence du dossier
            if not os.path.exists(data_dir):
                raise FileNotFoundError(
                    f"Dossier '{data_dir}' non trouvé. "
                    "Exécutez d'abord le notebook main.ipynb pour préparer les données."
                )
            
            # Chargement des données d'entraînement et de validation
            self.X_train = joblib.load(f"{data_dir}/X_train.pkl")
            self.X_val = joblib.load(f"{data_dir}/X_val.pkl")
            self.y_train = joblib.load(f"{data_dir}/y_train.pkl")
            self.y_val = joblib.load(f"{data_dir}/y_val.pkl")
            self.scaler = joblib.load(f"{data_dir}/scaler.pkl")
            
            # Chargement des métadonnées
            with open(f"{data_dir}/metadata.json", 'r') as f:
                metadata = json.load(f)
                self.feature_names = metadata['feature_names']
            
            # Application de la normalisation
            self.X_train_scaled = self.scaler.transform(self.X_train)
            self.X_val_scaled = self.scaler.transform(self.X_val)
            
            logger.info(f"Données chargées :")
            logger.info(f"   - Entraînement : {self.X_train.shape}")
            logger.info(f"   - Validation : {self.X_val.shape}")
            logger.info(f"   - Features : {len(self.feature_names)}")
            
        except Exception as e:
            logger.error(f"Erreur chargement données : {e}")
            raise
    
    def _log_common_parameters(self, run_name: str) -> None:
        """
        Log des paramètres communs à tous les modèles
        
        Args:
            run_name (str): Nom du run MLflow
        """
        mlflow.log_param("experiment_name", self.experiment_name)
        mlflow.log_param("run_name", run_name)
        mlflow.log_param("experiment_date", datetime.now().isoformat())
        mlflow.log_param("train_samples", len(self.X_train))
        mlflow.log_param("val_samples", len(self.X_val))
        mlflow.log_param("n_features", len(self.feature_names))
        mlflow.log_param("features", self.feature_names)
        mlflow.log_param("preprocessing", "StandardScaler + median_imputation")
        
        # Tags pour l'organisation
        mlflow.set_tag("project", "drink_safe")
        mlflow.set_tag("stage", "experimentation")
        mlflow.set_tag("model_category", "water_quality_classification")
    
    def _calculate_metrics(self, y_true: np.ndarray, y_pred: np.ndarray, 
                          y_pred_proba: Optional[np.ndarray] = None) -> Dict[str, float]:
        """
        Calcule les métriques d'évaluation
        
        Args:
            y_true (np.ndarray): Vraies étiquettes
            y_pred (np.ndarray): Prédictions
            y_pred_proba (np.ndarray, optional): Probabilités de prédiction
            
        Returns:
            Dict[str, float]: Dictionnaire des métriques
        """
        metrics = {
            'accuracy': accuracy_score(y_true, y_pred),
            'precision': precision_score(y_true, y_pred, zero_division=0),
            'recall': recall_score(y_true, y_pred, zero_division=0),
            'f1_score': f1_score(y_true, y_pred, zero_division=0)
        }
        
        # ROC-AUC si les probabilités sont disponibles
        if y_pred_proba is not None:
            try:
                metrics['roc_auc'] = roc_auc_score(y_true, y_pred_proba)
            except ValueError:
                # En cas de problème avec ROC-AUC (ex: une seule classe)
                metrics['roc_auc'] = 0.5
        
        return metrics
    
    def experiment_random_forest(self) -> Tuple[Any, Dict[str, float]]:
        """
        Expérience avec Random Forest et Grid Search
        
        Returns:
            Tuple[Any, Dict[str, float]]: Modèle entraîné et métriques
        """
        logger.info("Expérience Random Forest avec Grid Search...")
        
        with mlflow.start_run(run_name="RandomForest_WaterQuality_GridSearch") as run:
            # Grille de paramètres pour le grid search
            param_grid = {
                'n_estimators': [50, 100, 200],
                'max_depth': [5, 10, 15, None],
                'min_samples_split': [2, 5, 10],
                'min_samples_leaf': [1, 2, 4],
                'max_features': ['sqrt', 'log2', None]
            }
            
            # Logging des paramètres
            self._log_common_parameters("RandomForest_WaterQuality_GridSearch")
            mlflow.log_param("algorithm", "Random Forest")
            mlflow.log_param("model_type", "Ensemble Learning")
            mlflow.log_param("grid_search", True)
            mlflow.log_param("param_grid_size", sum(len(v) if isinstance(v, list) else 1 for v in param_grid.values()))
            
            # Grid Search avec validation croisée
            start_time = time.time()
            rf_base = RandomForestClassifier(n_jobs=-1)
            grid_search = GridSearchCV(
                rf_base, 
                param_grid, 
                cv=5, 
                scoring='accuracy',
                n_jobs=-1,
                verbose=1
            )
            
            grid_search.fit(self.X_train_scaled, self.y_train)
            training_time = time.time() - start_time
            
            # Meilleur modèle
            best_model = grid_search.best_estimator_
            best_params = grid_search.best_params_
            
            # Logging des meilleurs paramètres
            mlflow.log_params(best_params)
            mlflow.log_metric("best_cv_score", grid_search.best_score_)
            
            # Prédictions avec le meilleur modèle
            y_pred = best_model.predict(self.X_val_scaled)
            y_pred_proba = best_model.predict_proba(self.X_val_scaled)[:, 1]
            
            # Calcul des métriques
            metrics = self._calculate_metrics(self.y_val, y_pred, y_pred_proba)
            metrics['training_time'] = training_time
            
            # Logging des métriques
            for metric_name, metric_value in metrics.items():
                mlflow.log_metric(metric_name, metric_value)
            
            # Importance des features
            feature_importance = dict(zip(self.feature_names, best_model.feature_importances_))
            mlflow.log_dict(feature_importance, "feature_importance.json")
            
            # Classification report
            class_report = classification_report(self.y_val, y_pred, output_dict=True)
            mlflow.log_dict(class_report, "classification_report.json")
            
            # Enregistrement du modèle
            mlflow.sklearn.log_model(
                best_model, 
                "model",
                registered_model_name="water_quality_random_forest"
            )
            
            # Stockage des résultats
            results = {
                'model': best_model,
                'metrics': metrics,
                'run_id': run.info.run_id,
                'model_name': 'Random Forest',
                'best_params': best_params
            }
            
            logger.info(f"Random Forest Grid Search terminé:")
            logger.info(f"  - Meilleurs paramètres: {best_params}")
            logger.info(f"  - CV Score: {grid_search.best_score_:.4f}")
            logger.info(f"  - Accuracy: {metrics['accuracy']:.4f}")
            logger.info(f"  - Temps d'entraînement: {training_time:.2f}s")
            
            return best_model, metrics
            self.models_results['RandomForest'] = {
                'model': model,
                'metrics': metrics,
                'run_id': run.info.run_id,
                'model_uri': f"runs:/{run.info.run_id}/model"
            }
            
            logger.info(f"✅ Random Forest - Accuracy: {metrics['accuracy']:.4f}")
            return model, metrics
    
    def experiment_xgboost(self) -> Optional[Tuple[Any, Dict[str, float]]]:
        """
        Expérience avec XGBoost et Grid Search
        
        Returns:
            Optional[Tuple[Any, Dict[str, float]]]: Modèle entraîné et métriques (si XGBoost disponible)
        """
        try:
            import xgboost as xgb
            logger.info("Expérience XGBoost avec Grid Search...")
            
            with mlflow.start_run(run_name="XGBoost_WaterQuality_GridSearch") as run:
                # Grille de paramètres pour le grid search
                param_grid = {
                    'n_estimators': [50, 100, 200],
                    'learning_rate': [0.01, 0.1, 0.2],
                    'max_depth': [3, 6, 9],
                    'subsample': [0.7, 0.8, 0.9],
                    'colsample_bytree': [0.7, 0.8, 0.9]
                }
                
                # Logging des paramètres
                self._log_common_parameters("XGBoost_WaterQuality_GridSearch")
                mlflow.log_param("algorithm", "XGBoost")
                mlflow.log_param("model_type", "Gradient Boosting")
                mlflow.log_param("grid_search", True)
                mlflow.log_param("param_grid_size", sum(len(v) if isinstance(v, list) else 1 for v in param_grid.values()))
                
                # Grid Search avec validation croisée
                start_time = time.time()
                xgb_base = xgb.XGBClassifier(
                    eval_metric='logloss',
                    use_label_encoder=False,
                    n_jobs=-1
                )
                
                grid_search = GridSearchCV(
                    xgb_base, 
                    param_grid, 
                    cv=5, 
                    scoring='accuracy',
                    n_jobs=-1,
                    verbose=1
                )
                
                grid_search.fit(self.X_train_scaled, self.y_train)
                training_time = time.time() - start_time
                
                # Meilleur modèle
                best_model = grid_search.best_estimator_
                best_params = grid_search.best_params_
                
                # Logging des meilleurs paramètres
                mlflow.log_params(best_params)
                mlflow.log_metric("best_cv_score", grid_search.best_score_)
                
                # Prédictions avec le meilleur modèle
                y_pred = best_model.predict(self.X_val_scaled)
                y_pred_proba = best_model.predict_proba(self.X_val_scaled)[:, 1]
                
                # Calcul des métriques
                metrics = self._calculate_metrics(self.y_val, y_pred, y_pred_proba)
                metrics['training_time'] = training_time
                
                # Logging des métriques
                for metric_name, metric_value in metrics.items():
                    mlflow.log_metric(metric_name, metric_value)
                
                # Importance des features
                feature_importance = dict(zip(self.feature_names, best_model.feature_importances_))
                mlflow.log_dict(feature_importance, "feature_importance.json")
                
                # Classification report
                class_report = classification_report(self.y_val, y_pred, output_dict=True)
                mlflow.log_dict(class_report, "classification_report.json")
                
                # Enregistrement du modèle
                mlflow.xgboost.log_model(
                    best_model, 
                    "model",
                    registered_model_name="water_quality_xgboost"
                )
                
                # Stockage des résultats
                self.models_results['XGBoost'] = {
                    'model': best_model,
                    'metrics': metrics,
                    'run_id': run.info.run_id,
                    'model_uri': f"runs:/{run.info.run_id}/model",
                    'best_params': best_params
                }
                
                logger.info(f"XGBoost Grid Search terminé:")
                logger.info(f"  - Meilleurs paramètres: {best_params}")
                logger.info(f"  - CV Score: {grid_search.best_score_:.4f}")
                logger.info(f"  - Accuracy: {metrics['accuracy']:.4f}")
                logger.info(f"  - Temps d'entraînement: {training_time:.2f}s")
                
                return best_model, metrics
                
        except ImportError:
            logger.warning("XGBoost non installé - expérience ignorée")
            return None
        except Exception as e:
            logger.error(f"Erreur XGBoost : {e}")
            return None
    
    def experiment_mlp(self) -> Tuple[Any, Dict[str, float]]:
        """
        Expérience avec Perceptron Multicouches (MLP) et Grid Search
        
        Returns:
            Tuple[Any, Dict[str, float]]: Modèle entraîné et métriques
        """
        logger.info("Expérience Perceptron Multicouches avec Grid Search...")
        
        with mlflow.start_run(run_name="MLP_WaterQuality_GridSearch") as run:
            # Grille de paramètres pour le grid search
            param_grid = {
                'hidden_layer_sizes': [(50,), (100,), (50, 30), (100, 50), (128, 64, 32)],
                'activation': ['relu', 'tanh'],
                'solver': ['adam', 'lbfgs'],
                'alpha': [0.0001, 0.001, 0.01],
                'learning_rate': ['constant', 'adaptive']
            }
            
            # Logging des paramètres
            self._log_common_parameters("MLP_WaterQuality_GridSearch")
            mlflow.log_param("algorithm", "Multi-Layer Perceptron")
            mlflow.log_param("model_type", "Neural Network")
            mlflow.log_param("grid_search", True)
            mlflow.log_param("param_grid_size", sum(len(v) if isinstance(v, list) else 1 for v in param_grid.values()))
            
            # Grid Search avec validation croisée
            start_time = time.time()
            mlp_base = MLPClassifier(
                max_iter=1000,
                early_stopping=True,
                validation_fraction=0.2,
                n_iter_no_change=20
            )
            
            grid_search = GridSearchCV(
                mlp_base, 
                param_grid, 
                cv=3,  # Réduction du CV pour les réseaux de neurones (plus lent)
                scoring='accuracy',
                n_jobs=-1,
                verbose=1
            )
            
            grid_search.fit(self.X_train_scaled, self.y_train)
            training_time = time.time() - start_time
            
            # Meilleur modèle
            best_model = grid_search.best_estimator_
            best_params = grid_search.best_params_
            
            # Logging des meilleurs paramètres
            mlflow.log_params(best_params)
            mlflow.log_metric("best_cv_score", grid_search.best_score_)
            
            # Prédictions avec le meilleur modèle
            y_pred = best_model.predict(self.X_val_scaled)
            y_pred_proba = best_model.predict_proba(self.X_val_scaled)[:, 1]
            
            # Calcul des métriques
            metrics = self._calculate_metrics(self.y_val, y_pred, y_pred_proba)
            metrics['training_time'] = training_time
            metrics['n_iterations'] = best_model.n_iter_
            
            # Logging des métriques
            for metric_name, metric_value in metrics.items():
                mlflow.log_metric(metric_name, metric_value)
            
            # Classification report
            class_report = classification_report(self.y_val, y_pred, output_dict=True)
            mlflow.log_dict(class_report, "classification_report.json")
            
            # Enregistrement du modèle
            mlflow.sklearn.log_model(
                best_model, 
                "model",
                registered_model_name="water_quality_mlp"
            )
            
            # Stockage des résultats
            self.models_results['MLP'] = {
                'model': best_model,
                'metrics': metrics,
                'run_id': run.info.run_id,
                'model_uri': f"runs:/{run.info.run_id}/model",
                'best_params': best_params
            }
            
            logger.info(f"MLP Grid Search terminé:")
            logger.info(f"  - Meilleurs paramètres: {best_params}")
            logger.info(f"  - CV Score: {grid_search.best_score_:.4f}")
            logger.info(f"  - Accuracy: {metrics['accuracy']:.4f}")
            logger.info(f"  - Temps d'entraînement: {training_time:.2f}s")
            logger.info(f"  - Itérations: {best_model.n_iter_}")
            
            return best_model, metrics
    
    def compare_models(self) -> Optional[Tuple[str, Dict[str, Any]]]:
        """
        Compare les performances des modèles et identifie le meilleur
        
        Returns:
            Optional[Tuple[str, Dict[str, Any]]]: Nom et données du meilleur modèle
        """
        if not self.models_results:
            logger.warning("Aucun modèle à comparer")
            return None
        
        logger.info("\nCOMPARAISON DES MODÈLES")
        logger.info("=" * 50)
        
        # Création du tableau de comparaison
        comparison_data = []
        for model_name, results in self.models_results.items():
            metrics = results['metrics']
            comparison_data.append({
                'Modèle': model_name,
                'Accuracy': metrics['accuracy'],
                'Precision': metrics['precision'],
                'Recall': metrics['recall'],
                'F1-Score': metrics['f1_score'],
                'ROC-AUC': metrics.get('roc_auc', 'N/A'),
                'Temps (s)': metrics['training_time']
            })
        
        # Tri par accuracy décroissante
        comparison_df = pd.DataFrame(comparison_data)
        comparison_df = comparison_df.sort_values('Accuracy', ascending=False)
        
        # Affichage du tableau
        print("\n" + comparison_df.round(4).to_string(index=False))
        
        # Identification du meilleur modèle
        best_model_name = comparison_df.iloc[0]['Modèle']
        best_accuracy = comparison_df.iloc[0]['Accuracy']
        
        logger.info(f"\nMEILLEUR MODÈLE : {best_model_name}")
        logger.info(f"Accuracy : {best_accuracy:.4f}")
        
        # Logging de la comparaison dans MLflow
        with mlflow.start_run(run_name="Models_Comparison_Summary"):
            mlflow.log_param("best_model", best_model_name)
            mlflow.log_metric("best_accuracy", best_accuracy)
            mlflow.log_metric("models_compared", len(self.models_results))
            
            # Sauvegarde du tableau de comparaison
            comparison_df.to_csv("models_comparison.csv", index=False)
            mlflow.log_artifact("models_comparison.csv")
            os.remove("models_comparison.csv")  # Nettoyage
            
            mlflow.set_tag("analysis", "model_comparison")
            mlflow.set_tag("best_model", best_model_name)
        
        return best_model_name, self.models_results[best_model_name]
    
    def promote_best_model_to_production(self, best_model_name: str) -> None:
        """
        Promeut le meilleur modèle vers la production dans le Model Registry
        
        Args:
            best_model_name (str): Nom du meilleur modèle
        """
        try:
            logger.info(f"Promotion du modèle {best_model_name} vers la production...")
            
            # Nom du modèle dans le registry
            registry_model_name = f"water_quality_{best_model_name.lower()}"
            
            # Récupération de la dernière version
            latest_versions = self.client.get_latest_versions(
                registry_model_name, 
                stages=["None", "Staging"]
            )
            
            if latest_versions:
                latest_version = latest_versions[0]
                
                # Transition vers Production
                self.client.transition_model_version_stage(
                    name=registry_model_name,
                    version=latest_version.version,
                    stage="Production",
                    archive_existing_versions=True
                )
                
                logger.info(f"Modèle {registry_model_name} v{latest_version.version} promu en Production")
            else:
                logger.warning(f"Aucune version trouvée pour {registry_model_name}")
                
        except Exception as e:
            logger.error(f"Erreur promotion modèle : {e}")
    
    def run_full_experiment(self) -> None:
        """
        Exécute l'ensemble des expériences MLflow
        
        Séquence complète :
        1. Expérience Random Forest
        2. Expérience XGBoost (si disponible)
        3. Expérience MLP
        4. Comparaison des modèles
        5. Promotion du meilleur modèle
        """
        logger.info("DÉMARRAGE DES EXPÉRIENCES MLFLOW")
        logger.info("=" * 60)
        
        start_time = time.time()
        
        try:
            # Expérience 1 : Random Forest
            self.experiment_random_forest()
            
            # Expérience 2 : XGBoost (si disponible)
            xgb_result = self.experiment_xgboost()
            if xgb_result is None:
                logger.info("XGBoost ignoré (non disponible)")
            
            # Expérience 3 : MLP
            self.experiment_mlp()
            
            # Comparaison des modèles
            comparison_result = self.compare_models()
            
            if comparison_result:
                best_model_name, best_model_data = comparison_result
                
                # Promotion du meilleur modèle
                self.promote_best_model_to_production(best_model_name)
                
                total_time = time.time() - start_time
                
                logger.info(f"\nEXPÉRIENCES TERMINÉES AVEC SUCCÈS !")
                logger.info(f"Temps total : {total_time:.2f} secondes")
                logger.info(f"Meilleur modèle : {best_model_name}")
                logger.info(f"Accuracy : {best_model_data['metrics']['accuracy']:.4f}")
                logger.info(f"Interface MLflow : {self.tracking_uri}")
                logger.info(f"Prêt pour déploiement avec app.py")
                
            else:
                logger.error("Aucun modèle valide produit")
                
        except Exception as e:
            logger.error(f"Erreur lors des expériences : {e}")
            raise

def main():
    """
    Fonction principale pour exécuter les expériences MLflow
    """
    print("DRINK SAFE - EXPÉRIENCES MLFLOW")
    print("=" * 40)
    print("Projet Waterflow - Prédiction de Qualité d'Eau")
    print()
    
    try:
        # Vérification des prérequis
        if not os.path.exists('data'):
            print("❌ Erreur : Dossier 'data' non trouvé")
            print("Exécutez d'abord le notebook main.ipynb pour préparer les données")
            return 1
        
        # Initialisation de l'expérimentateur
        experimenter = DrinkSafeMLflowExperiment()
        
        # Exécution des expériences
        experimenter.run_full_experiment()
        
        print("\n✅ SUCCESS : Toutes les expériences ont été exécutées avec succès !")
        print("Consultez l'interface MLflow : http://127.0.0.1:5000")
        print("Lancez l'application : python app.py")
        
        return 0
        
    except Exception as e:
        print(f"\n❌ ERREUR : {e}")
        print("\nVérifications à effectuer :")
        print("1. Serveur MLflow démarré : mlflow server --host 127.0.0.1 --port 5000")
        print("2. Données préparées : exécution du notebook main.ipynb")
        print("3. Dépendances installées : pip install -r requirements.txt")
        return 1

if __name__ == "__main__":
    exit_code = main()
    sys.exit(exit_code)
=======
import mlflow
from mlflow.tracking import MlflowClient

# Set the MLflow tracking URI to local server
mlflow.set_tracking_uri("http://127.0.0.1:5000")

# Instantiate MLflow client
client = MlflowClient()

# Create or get experiment
experiment_name = "experiment_water_quality"
experiment = client.get_experiment_by_name(experiment_name)
if experiment is None:
    experiment_id = client.create_experiment(experiment_name)
else:
    experiment_id = experiment.experiment_id

# Start a new run in the experiment
with mlflow.start_run(experiment_id=experiment_id) as run:
    # Save meta-data as tags or params
    mlflow.set_tag("project", "waterflow")
    mlflow.set_tag("description", "Experiment for water quality analysis")
    mlflow.log_param("initiated_by", "x_mat")
    # Add more meta-data as needed

    print(f"Started run with ID: {run.info.run_id}")
>>>>>>> 30118ef1
<|MERGE_RESOLUTION|>--- conflicted
+++ resolved
@@ -1,760 +1,3 @@
-<<<<<<< HEAD
-#!/usr/bin/env python3
-"""
-Script d'expérimentation MLflow pour le projet Drink Safe
-Projet Waterflow - Prédiction de Qualité d'Eau
-
-Ce script implémente toutes les étapes d'utilisation de MLflow :
-1. Configuration du serveur de tracking
-2. Création/récupération d'expériences
-3. Logging des paramètres et métriques
-4. Entraînement de modèles multiples
-5. Comparaison des performances
-6. Enregistrement dans le Model Registry
-7. Transition des modèles vers la production
-
-Utilisation:
-    # 1. Démarrer le serveur MLflow
-    mlflow server --host 127.0.0.1 --port 5000
-    
-    # 2. Exécuter les expériences
-    python experiment.py
-
-Auteur: Équipe Drink Safe
-"""
-
-import os
-import sys
-import json
-import time
-import logging
-import warnings
-from datetime import datetime
-from typing import Dict, Any, Tuple, Optional
-
-import numpy as np
-import pandas as pd
-import joblib
-
-# MLflow imports
-import mlflow
-import mlflow.sklearn
-import mlflow.xgboost
-from mlflow.tracking import MlflowClient
-
-# Machine Learning imports
-from sklearn.ensemble import RandomForestClassifier
-from sklearn.neural_network import MLPClassifier
-from sklearn.model_selection import GridSearchCV
-from sklearn.metrics import (
-    accuracy_score, precision_score, recall_score, f1_score,
-    confusion_matrix, classification_report, roc_auc_score
-)
-
-# Suppression des warnings pour un output plus propre
-warnings.filterwarnings('ignore')
-
-# Configuration du logging
-logging.basicConfig(level=logging.INFO, format='%(asctime)s - %(levelname)s - %(message)s')
-logger = logging.getLogger(__name__)
-
-class DrinkSafeMLflowExperiment:
-    """
-    Classe principale pour gérer les expériences MLflow du projet Drink Safe
-    
-    Cette classe encapsule toute la logique d'expérimentation MLflow :
-    - Configuration et connexion au serveur
-    - Gestion des expériences
-    - Entraînement et évaluation des modèles
-    - Logging des artefacts et métriques
-    - Gestion du Model Registry
-    """
-    
-    def __init__(self, 
-                 tracking_uri: str = "http://127.0.0.1:5000",
-                 experiment_name: str = "experiment_water_quality"):
-        """
-        Initialise l'expérimentateur MLflow
-        
-        Args:
-            tracking_uri (str): URI du serveur MLflow
-            experiment_name (str): Nom de l'expérience MLflow
-        """
-        self.tracking_uri = tracking_uri
-        self.experiment_name = experiment_name
-        self.client = None
-        self.experiment_id = None
-        self.models_results = {}
-        
-        # Données d'entraînement (chargées depuis le preprocessing)
-        self.X_train = None
-        self.X_val = None
-        self.y_train = None
-        self.y_val = None
-        self.scaler = None
-        self.feature_names = None
-        
-        # Configuration initiale
-        self._setup_mlflow()
-        self._load_preprocessed_data()
-    
-    def _setup_mlflow(self) -> None:
-        """
-        Configure la connexion MLflow et initialise l'expérience
-        
-        Étapes:
-        1. Configuration de l'URI de tracking
-        2. Test de connexion au serveur
-        3. Création/récupération de l'expérience
-        4. Initialisation du client MLflow
-        """
-        logger.info("Configuration de MLflow...")
-        
-        try:
-            # Configuration de l'URI de tracking
-            mlflow.set_tracking_uri(self.tracking_uri)
-            logger.info(f"URI de tracking configuré : {self.tracking_uri}")
-            
-            # Test de connexion
-            experiments = mlflow.search_experiments()
-            logger.info(f"Connexion réussie - {len(experiments)} expériences trouvées")
-            
-            # Initialisation du client
-            self.client = MlflowClient(tracking_uri=self.tracking_uri)
-            
-            # Configuration de l'expérience
-            self._setup_experiment()
-            
-        except Exception as e:
-            logger.error(f"Erreur de configuration MLflow : {e}")
-            logger.error("Vérifiez que le serveur MLflow est démarré :")
-            logger.error("   mlflow server --host 127.0.0.1 --port 5000")
-            raise
-    
-    def _setup_experiment(self) -> None:
-        """
-        Configure l'expérience MLflow
-        
-        Crée l'expérience si elle n'existe pas, sinon la récupère
-        """
-        try:
-            # Tentative de récupération de l'expérience existante
-            experiment = mlflow.get_experiment_by_name(self.experiment_name)
-            
-            if experiment is None:
-                # Création d'une nouvelle expérience
-                self.experiment_id = mlflow.create_experiment(
-                    name=self.experiment_name,
-                    tags={
-                        "project": "drink_safe",
-                        "version": "1.0",
-                        "description": "Expérience de prédiction de qualité d'eau",
-                        "created_by": "waterflow_team"
-                    }
-                )
-                logger.info(f"🆕 Expérience créée : {self.experiment_name} (ID: {self.experiment_id})")
-            else:
-                self.experiment_id = experiment.experiment_id
-                logger.info(f"Expérience récupérée : {self.experiment_name} (ID: {self.experiment_id})")
-            
-            # Activation de l'expérience
-            mlflow.set_experiment(experiment_id=self.experiment_id)
-            
-        except Exception as e:
-            logger.error(f"Erreur configuration expérience : {e}")
-            raise
-    
-    def _load_preprocessed_data(self) -> None:
-        """
-        Charge les données prétraitées depuis le dossier data/
-        
-        Charge :
-        - Ensembles d'entraînement et de validation
-        - Scaler de normalisation
-        - Métadonnées (noms des features, etc.)
-        """
-        logger.info("📂 Chargement des données prétraitées...")
-        
-        data_dir = "data"
-        
-        try:
-            # Vérification de l'existence du dossier
-            if not os.path.exists(data_dir):
-                raise FileNotFoundError(
-                    f"Dossier '{data_dir}' non trouvé. "
-                    "Exécutez d'abord le notebook main.ipynb pour préparer les données."
-                )
-            
-            # Chargement des données d'entraînement et de validation
-            self.X_train = joblib.load(f"{data_dir}/X_train.pkl")
-            self.X_val = joblib.load(f"{data_dir}/X_val.pkl")
-            self.y_train = joblib.load(f"{data_dir}/y_train.pkl")
-            self.y_val = joblib.load(f"{data_dir}/y_val.pkl")
-            self.scaler = joblib.load(f"{data_dir}/scaler.pkl")
-            
-            # Chargement des métadonnées
-            with open(f"{data_dir}/metadata.json", 'r') as f:
-                metadata = json.load(f)
-                self.feature_names = metadata['feature_names']
-            
-            # Application de la normalisation
-            self.X_train_scaled = self.scaler.transform(self.X_train)
-            self.X_val_scaled = self.scaler.transform(self.X_val)
-            
-            logger.info(f"Données chargées :")
-            logger.info(f"   - Entraînement : {self.X_train.shape}")
-            logger.info(f"   - Validation : {self.X_val.shape}")
-            logger.info(f"   - Features : {len(self.feature_names)}")
-            
-        except Exception as e:
-            logger.error(f"Erreur chargement données : {e}")
-            raise
-    
-    def _log_common_parameters(self, run_name: str) -> None:
-        """
-        Log des paramètres communs à tous les modèles
-        
-        Args:
-            run_name (str): Nom du run MLflow
-        """
-        mlflow.log_param("experiment_name", self.experiment_name)
-        mlflow.log_param("run_name", run_name)
-        mlflow.log_param("experiment_date", datetime.now().isoformat())
-        mlflow.log_param("train_samples", len(self.X_train))
-        mlflow.log_param("val_samples", len(self.X_val))
-        mlflow.log_param("n_features", len(self.feature_names))
-        mlflow.log_param("features", self.feature_names)
-        mlflow.log_param("preprocessing", "StandardScaler + median_imputation")
-        
-        # Tags pour l'organisation
-        mlflow.set_tag("project", "drink_safe")
-        mlflow.set_tag("stage", "experimentation")
-        mlflow.set_tag("model_category", "water_quality_classification")
-    
-    def _calculate_metrics(self, y_true: np.ndarray, y_pred: np.ndarray, 
-                          y_pred_proba: Optional[np.ndarray] = None) -> Dict[str, float]:
-        """
-        Calcule les métriques d'évaluation
-        
-        Args:
-            y_true (np.ndarray): Vraies étiquettes
-            y_pred (np.ndarray): Prédictions
-            y_pred_proba (np.ndarray, optional): Probabilités de prédiction
-            
-        Returns:
-            Dict[str, float]: Dictionnaire des métriques
-        """
-        metrics = {
-            'accuracy': accuracy_score(y_true, y_pred),
-            'precision': precision_score(y_true, y_pred, zero_division=0),
-            'recall': recall_score(y_true, y_pred, zero_division=0),
-            'f1_score': f1_score(y_true, y_pred, zero_division=0)
-        }
-        
-        # ROC-AUC si les probabilités sont disponibles
-        if y_pred_proba is not None:
-            try:
-                metrics['roc_auc'] = roc_auc_score(y_true, y_pred_proba)
-            except ValueError:
-                # En cas de problème avec ROC-AUC (ex: une seule classe)
-                metrics['roc_auc'] = 0.5
-        
-        return metrics
-    
-    def experiment_random_forest(self) -> Tuple[Any, Dict[str, float]]:
-        """
-        Expérience avec Random Forest et Grid Search
-        
-        Returns:
-            Tuple[Any, Dict[str, float]]: Modèle entraîné et métriques
-        """
-        logger.info("Expérience Random Forest avec Grid Search...")
-        
-        with mlflow.start_run(run_name="RandomForest_WaterQuality_GridSearch") as run:
-            # Grille de paramètres pour le grid search
-            param_grid = {
-                'n_estimators': [50, 100, 200],
-                'max_depth': [5, 10, 15, None],
-                'min_samples_split': [2, 5, 10],
-                'min_samples_leaf': [1, 2, 4],
-                'max_features': ['sqrt', 'log2', None]
-            }
-            
-            # Logging des paramètres
-            self._log_common_parameters("RandomForest_WaterQuality_GridSearch")
-            mlflow.log_param("algorithm", "Random Forest")
-            mlflow.log_param("model_type", "Ensemble Learning")
-            mlflow.log_param("grid_search", True)
-            mlflow.log_param("param_grid_size", sum(len(v) if isinstance(v, list) else 1 for v in param_grid.values()))
-            
-            # Grid Search avec validation croisée
-            start_time = time.time()
-            rf_base = RandomForestClassifier(n_jobs=-1)
-            grid_search = GridSearchCV(
-                rf_base, 
-                param_grid, 
-                cv=5, 
-                scoring='accuracy',
-                n_jobs=-1,
-                verbose=1
-            )
-            
-            grid_search.fit(self.X_train_scaled, self.y_train)
-            training_time = time.time() - start_time
-            
-            # Meilleur modèle
-            best_model = grid_search.best_estimator_
-            best_params = grid_search.best_params_
-            
-            # Logging des meilleurs paramètres
-            mlflow.log_params(best_params)
-            mlflow.log_metric("best_cv_score", grid_search.best_score_)
-            
-            # Prédictions avec le meilleur modèle
-            y_pred = best_model.predict(self.X_val_scaled)
-            y_pred_proba = best_model.predict_proba(self.X_val_scaled)[:, 1]
-            
-            # Calcul des métriques
-            metrics = self._calculate_metrics(self.y_val, y_pred, y_pred_proba)
-            metrics['training_time'] = training_time
-            
-            # Logging des métriques
-            for metric_name, metric_value in metrics.items():
-                mlflow.log_metric(metric_name, metric_value)
-            
-            # Importance des features
-            feature_importance = dict(zip(self.feature_names, best_model.feature_importances_))
-            mlflow.log_dict(feature_importance, "feature_importance.json")
-            
-            # Classification report
-            class_report = classification_report(self.y_val, y_pred, output_dict=True)
-            mlflow.log_dict(class_report, "classification_report.json")
-            
-            # Enregistrement du modèle
-            mlflow.sklearn.log_model(
-                best_model, 
-                "model",
-                registered_model_name="water_quality_random_forest"
-            )
-            
-            # Stockage des résultats
-            results = {
-                'model': best_model,
-                'metrics': metrics,
-                'run_id': run.info.run_id,
-                'model_name': 'Random Forest',
-                'best_params': best_params
-            }
-            
-            logger.info(f"Random Forest Grid Search terminé:")
-            logger.info(f"  - Meilleurs paramètres: {best_params}")
-            logger.info(f"  - CV Score: {grid_search.best_score_:.4f}")
-            logger.info(f"  - Accuracy: {metrics['accuracy']:.4f}")
-            logger.info(f"  - Temps d'entraînement: {training_time:.2f}s")
-            
-            return best_model, metrics
-            self.models_results['RandomForest'] = {
-                'model': model,
-                'metrics': metrics,
-                'run_id': run.info.run_id,
-                'model_uri': f"runs:/{run.info.run_id}/model"
-            }
-            
-            logger.info(f"✅ Random Forest - Accuracy: {metrics['accuracy']:.4f}")
-            return model, metrics
-    
-    def experiment_xgboost(self) -> Optional[Tuple[Any, Dict[str, float]]]:
-        """
-        Expérience avec XGBoost et Grid Search
-        
-        Returns:
-            Optional[Tuple[Any, Dict[str, float]]]: Modèle entraîné et métriques (si XGBoost disponible)
-        """
-        try:
-            import xgboost as xgb
-            logger.info("Expérience XGBoost avec Grid Search...")
-            
-            with mlflow.start_run(run_name="XGBoost_WaterQuality_GridSearch") as run:
-                # Grille de paramètres pour le grid search
-                param_grid = {
-                    'n_estimators': [50, 100, 200],
-                    'learning_rate': [0.01, 0.1, 0.2],
-                    'max_depth': [3, 6, 9],
-                    'subsample': [0.7, 0.8, 0.9],
-                    'colsample_bytree': [0.7, 0.8, 0.9]
-                }
-                
-                # Logging des paramètres
-                self._log_common_parameters("XGBoost_WaterQuality_GridSearch")
-                mlflow.log_param("algorithm", "XGBoost")
-                mlflow.log_param("model_type", "Gradient Boosting")
-                mlflow.log_param("grid_search", True)
-                mlflow.log_param("param_grid_size", sum(len(v) if isinstance(v, list) else 1 for v in param_grid.values()))
-                
-                # Grid Search avec validation croisée
-                start_time = time.time()
-                xgb_base = xgb.XGBClassifier(
-                    eval_metric='logloss',
-                    use_label_encoder=False,
-                    n_jobs=-1
-                )
-                
-                grid_search = GridSearchCV(
-                    xgb_base, 
-                    param_grid, 
-                    cv=5, 
-                    scoring='accuracy',
-                    n_jobs=-1,
-                    verbose=1
-                )
-                
-                grid_search.fit(self.X_train_scaled, self.y_train)
-                training_time = time.time() - start_time
-                
-                # Meilleur modèle
-                best_model = grid_search.best_estimator_
-                best_params = grid_search.best_params_
-                
-                # Logging des meilleurs paramètres
-                mlflow.log_params(best_params)
-                mlflow.log_metric("best_cv_score", grid_search.best_score_)
-                
-                # Prédictions avec le meilleur modèle
-                y_pred = best_model.predict(self.X_val_scaled)
-                y_pred_proba = best_model.predict_proba(self.X_val_scaled)[:, 1]
-                
-                # Calcul des métriques
-                metrics = self._calculate_metrics(self.y_val, y_pred, y_pred_proba)
-                metrics['training_time'] = training_time
-                
-                # Logging des métriques
-                for metric_name, metric_value in metrics.items():
-                    mlflow.log_metric(metric_name, metric_value)
-                
-                # Importance des features
-                feature_importance = dict(zip(self.feature_names, best_model.feature_importances_))
-                mlflow.log_dict(feature_importance, "feature_importance.json")
-                
-                # Classification report
-                class_report = classification_report(self.y_val, y_pred, output_dict=True)
-                mlflow.log_dict(class_report, "classification_report.json")
-                
-                # Enregistrement du modèle
-                mlflow.xgboost.log_model(
-                    best_model, 
-                    "model",
-                    registered_model_name="water_quality_xgboost"
-                )
-                
-                # Stockage des résultats
-                self.models_results['XGBoost'] = {
-                    'model': best_model,
-                    'metrics': metrics,
-                    'run_id': run.info.run_id,
-                    'model_uri': f"runs:/{run.info.run_id}/model",
-                    'best_params': best_params
-                }
-                
-                logger.info(f"XGBoost Grid Search terminé:")
-                logger.info(f"  - Meilleurs paramètres: {best_params}")
-                logger.info(f"  - CV Score: {grid_search.best_score_:.4f}")
-                logger.info(f"  - Accuracy: {metrics['accuracy']:.4f}")
-                logger.info(f"  - Temps d'entraînement: {training_time:.2f}s")
-                
-                return best_model, metrics
-                
-        except ImportError:
-            logger.warning("XGBoost non installé - expérience ignorée")
-            return None
-        except Exception as e:
-            logger.error(f"Erreur XGBoost : {e}")
-            return None
-    
-    def experiment_mlp(self) -> Tuple[Any, Dict[str, float]]:
-        """
-        Expérience avec Perceptron Multicouches (MLP) et Grid Search
-        
-        Returns:
-            Tuple[Any, Dict[str, float]]: Modèle entraîné et métriques
-        """
-        logger.info("Expérience Perceptron Multicouches avec Grid Search...")
-        
-        with mlflow.start_run(run_name="MLP_WaterQuality_GridSearch") as run:
-            # Grille de paramètres pour le grid search
-            param_grid = {
-                'hidden_layer_sizes': [(50,), (100,), (50, 30), (100, 50), (128, 64, 32)],
-                'activation': ['relu', 'tanh'],
-                'solver': ['adam', 'lbfgs'],
-                'alpha': [0.0001, 0.001, 0.01],
-                'learning_rate': ['constant', 'adaptive']
-            }
-            
-            # Logging des paramètres
-            self._log_common_parameters("MLP_WaterQuality_GridSearch")
-            mlflow.log_param("algorithm", "Multi-Layer Perceptron")
-            mlflow.log_param("model_type", "Neural Network")
-            mlflow.log_param("grid_search", True)
-            mlflow.log_param("param_grid_size", sum(len(v) if isinstance(v, list) else 1 for v in param_grid.values()))
-            
-            # Grid Search avec validation croisée
-            start_time = time.time()
-            mlp_base = MLPClassifier(
-                max_iter=1000,
-                early_stopping=True,
-                validation_fraction=0.2,
-                n_iter_no_change=20
-            )
-            
-            grid_search = GridSearchCV(
-                mlp_base, 
-                param_grid, 
-                cv=3,  # Réduction du CV pour les réseaux de neurones (plus lent)
-                scoring='accuracy',
-                n_jobs=-1,
-                verbose=1
-            )
-            
-            grid_search.fit(self.X_train_scaled, self.y_train)
-            training_time = time.time() - start_time
-            
-            # Meilleur modèle
-            best_model = grid_search.best_estimator_
-            best_params = grid_search.best_params_
-            
-            # Logging des meilleurs paramètres
-            mlflow.log_params(best_params)
-            mlflow.log_metric("best_cv_score", grid_search.best_score_)
-            
-            # Prédictions avec le meilleur modèle
-            y_pred = best_model.predict(self.X_val_scaled)
-            y_pred_proba = best_model.predict_proba(self.X_val_scaled)[:, 1]
-            
-            # Calcul des métriques
-            metrics = self._calculate_metrics(self.y_val, y_pred, y_pred_proba)
-            metrics['training_time'] = training_time
-            metrics['n_iterations'] = best_model.n_iter_
-            
-            # Logging des métriques
-            for metric_name, metric_value in metrics.items():
-                mlflow.log_metric(metric_name, metric_value)
-            
-            # Classification report
-            class_report = classification_report(self.y_val, y_pred, output_dict=True)
-            mlflow.log_dict(class_report, "classification_report.json")
-            
-            # Enregistrement du modèle
-            mlflow.sklearn.log_model(
-                best_model, 
-                "model",
-                registered_model_name="water_quality_mlp"
-            )
-            
-            # Stockage des résultats
-            self.models_results['MLP'] = {
-                'model': best_model,
-                'metrics': metrics,
-                'run_id': run.info.run_id,
-                'model_uri': f"runs:/{run.info.run_id}/model",
-                'best_params': best_params
-            }
-            
-            logger.info(f"MLP Grid Search terminé:")
-            logger.info(f"  - Meilleurs paramètres: {best_params}")
-            logger.info(f"  - CV Score: {grid_search.best_score_:.4f}")
-            logger.info(f"  - Accuracy: {metrics['accuracy']:.4f}")
-            logger.info(f"  - Temps d'entraînement: {training_time:.2f}s")
-            logger.info(f"  - Itérations: {best_model.n_iter_}")
-            
-            return best_model, metrics
-    
-    def compare_models(self) -> Optional[Tuple[str, Dict[str, Any]]]:
-        """
-        Compare les performances des modèles et identifie le meilleur
-        
-        Returns:
-            Optional[Tuple[str, Dict[str, Any]]]: Nom et données du meilleur modèle
-        """
-        if not self.models_results:
-            logger.warning("Aucun modèle à comparer")
-            return None
-        
-        logger.info("\nCOMPARAISON DES MODÈLES")
-        logger.info("=" * 50)
-        
-        # Création du tableau de comparaison
-        comparison_data = []
-        for model_name, results in self.models_results.items():
-            metrics = results['metrics']
-            comparison_data.append({
-                'Modèle': model_name,
-                'Accuracy': metrics['accuracy'],
-                'Precision': metrics['precision'],
-                'Recall': metrics['recall'],
-                'F1-Score': metrics['f1_score'],
-                'ROC-AUC': metrics.get('roc_auc', 'N/A'),
-                'Temps (s)': metrics['training_time']
-            })
-        
-        # Tri par accuracy décroissante
-        comparison_df = pd.DataFrame(comparison_data)
-        comparison_df = comparison_df.sort_values('Accuracy', ascending=False)
-        
-        # Affichage du tableau
-        print("\n" + comparison_df.round(4).to_string(index=False))
-        
-        # Identification du meilleur modèle
-        best_model_name = comparison_df.iloc[0]['Modèle']
-        best_accuracy = comparison_df.iloc[0]['Accuracy']
-        
-        logger.info(f"\nMEILLEUR MODÈLE : {best_model_name}")
-        logger.info(f"Accuracy : {best_accuracy:.4f}")
-        
-        # Logging de la comparaison dans MLflow
-        with mlflow.start_run(run_name="Models_Comparison_Summary"):
-            mlflow.log_param("best_model", best_model_name)
-            mlflow.log_metric("best_accuracy", best_accuracy)
-            mlflow.log_metric("models_compared", len(self.models_results))
-            
-            # Sauvegarde du tableau de comparaison
-            comparison_df.to_csv("models_comparison.csv", index=False)
-            mlflow.log_artifact("models_comparison.csv")
-            os.remove("models_comparison.csv")  # Nettoyage
-            
-            mlflow.set_tag("analysis", "model_comparison")
-            mlflow.set_tag("best_model", best_model_name)
-        
-        return best_model_name, self.models_results[best_model_name]
-    
-    def promote_best_model_to_production(self, best_model_name: str) -> None:
-        """
-        Promeut le meilleur modèle vers la production dans le Model Registry
-        
-        Args:
-            best_model_name (str): Nom du meilleur modèle
-        """
-        try:
-            logger.info(f"Promotion du modèle {best_model_name} vers la production...")
-            
-            # Nom du modèle dans le registry
-            registry_model_name = f"water_quality_{best_model_name.lower()}"
-            
-            # Récupération de la dernière version
-            latest_versions = self.client.get_latest_versions(
-                registry_model_name, 
-                stages=["None", "Staging"]
-            )
-            
-            if latest_versions:
-                latest_version = latest_versions[0]
-                
-                # Transition vers Production
-                self.client.transition_model_version_stage(
-                    name=registry_model_name,
-                    version=latest_version.version,
-                    stage="Production",
-                    archive_existing_versions=True
-                )
-                
-                logger.info(f"Modèle {registry_model_name} v{latest_version.version} promu en Production")
-            else:
-                logger.warning(f"Aucune version trouvée pour {registry_model_name}")
-                
-        except Exception as e:
-            logger.error(f"Erreur promotion modèle : {e}")
-    
-    def run_full_experiment(self) -> None:
-        """
-        Exécute l'ensemble des expériences MLflow
-        
-        Séquence complète :
-        1. Expérience Random Forest
-        2. Expérience XGBoost (si disponible)
-        3. Expérience MLP
-        4. Comparaison des modèles
-        5. Promotion du meilleur modèle
-        """
-        logger.info("DÉMARRAGE DES EXPÉRIENCES MLFLOW")
-        logger.info("=" * 60)
-        
-        start_time = time.time()
-        
-        try:
-            # Expérience 1 : Random Forest
-            self.experiment_random_forest()
-            
-            # Expérience 2 : XGBoost (si disponible)
-            xgb_result = self.experiment_xgboost()
-            if xgb_result is None:
-                logger.info("XGBoost ignoré (non disponible)")
-            
-            # Expérience 3 : MLP
-            self.experiment_mlp()
-            
-            # Comparaison des modèles
-            comparison_result = self.compare_models()
-            
-            if comparison_result:
-                best_model_name, best_model_data = comparison_result
-                
-                # Promotion du meilleur modèle
-                self.promote_best_model_to_production(best_model_name)
-                
-                total_time = time.time() - start_time
-                
-                logger.info(f"\nEXPÉRIENCES TERMINÉES AVEC SUCCÈS !")
-                logger.info(f"Temps total : {total_time:.2f} secondes")
-                logger.info(f"Meilleur modèle : {best_model_name}")
-                logger.info(f"Accuracy : {best_model_data['metrics']['accuracy']:.4f}")
-                logger.info(f"Interface MLflow : {self.tracking_uri}")
-                logger.info(f"Prêt pour déploiement avec app.py")
-                
-            else:
-                logger.error("Aucun modèle valide produit")
-                
-        except Exception as e:
-            logger.error(f"Erreur lors des expériences : {e}")
-            raise
-
-def main():
-    """
-    Fonction principale pour exécuter les expériences MLflow
-    """
-    print("DRINK SAFE - EXPÉRIENCES MLFLOW")
-    print("=" * 40)
-    print("Projet Waterflow - Prédiction de Qualité d'Eau")
-    print()
-    
-    try:
-        # Vérification des prérequis
-        if not os.path.exists('data'):
-            print("❌ Erreur : Dossier 'data' non trouvé")
-            print("Exécutez d'abord le notebook main.ipynb pour préparer les données")
-            return 1
-        
-        # Initialisation de l'expérimentateur
-        experimenter = DrinkSafeMLflowExperiment()
-        
-        # Exécution des expériences
-        experimenter.run_full_experiment()
-        
-        print("\n✅ SUCCESS : Toutes les expériences ont été exécutées avec succès !")
-        print("Consultez l'interface MLflow : http://127.0.0.1:5000")
-        print("Lancez l'application : python app.py")
-        
-        return 0
-        
-    except Exception as e:
-        print(f"\n❌ ERREUR : {e}")
-        print("\nVérifications à effectuer :")
-        print("1. Serveur MLflow démarré : mlflow server --host 127.0.0.1 --port 5000")
-        print("2. Données préparées : exécution du notebook main.ipynb")
-        print("3. Dépendances installées : pip install -r requirements.txt")
-        return 1
-
-if __name__ == "__main__":
-    exit_code = main()
-    sys.exit(exit_code)
-=======
 import mlflow
 from mlflow.tracking import MlflowClient
 
@@ -780,5 +23,4 @@
     mlflow.log_param("initiated_by", "x_mat")
     # Add more meta-data as needed
 
-    print(f"Started run with ID: {run.info.run_id}")
->>>>>>> 30118ef1
+    print(f"Started run with ID: {run.info.run_id}")